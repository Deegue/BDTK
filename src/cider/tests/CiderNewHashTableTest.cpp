/*
 * Copyright (c) 2022 Intel Corporation.
 *
 * Licensed to the Apache Software Foundation (ASF) under one
 * or more contributor license agreements.  See the NOTICE file
 * distributed with this work for additional information
 * regarding copyright ownership.  The ASF licenses this file
 * to you under the Apache License, Version 2.0 (the
 * "License"); you may not use this file except in compliance
 * with the License.  You may obtain a copy of the License at
 *
 *   http://www.apache.org/licenses/LICENSE-2.0
 *
 * Unless required by applicable law or agreed to in writing,
 * software distributed under the License is distributed on an
 * "AS IS" BASIS, WITHOUT WARRANTIES OR CONDITIONS OF ANY
 * KIND, either express or implied.  See the License for the
 * specific language governing permissions and limitations
 * under the License.
 */

#include <common/hashtable/HashTableAllocator.h>
#include <gtest/gtest.h>
#include "TestHelpers.h"
#include "common/hashtable/FixedHashMap.h"

using namespace TestHelpers;

class CiderNewHashTableTest : public ::testing::Test {};

static const std::shared_ptr<CiderAllocator> allocator =
    std::make_shared<CiderDefaultAllocator>();

struct Block {
  int64_t sum = 0;
  size_t count = 0;

  Block() {}

  Block(int64_t sum, size_t count) {
    this->sum = sum;
    this->count = count;
  }

  void add(int16_t value) {
    sum += value;
    ++count;
  }

  template <size_t unroll_count = 128 / sizeof(int16_t)>
  void addBatch(const int16_t* ptr, size_t size) {
    /// Compiler cannot unroll this loop, do it manually.
    /// (at least for floats, most likely due to the lack of -fassociative-math)

    int16_t partial_sums[unroll_count]{};

    const auto* end = ptr + size;
    const auto* unrolled_end = ptr + (size / unroll_count * unroll_count);

    while (ptr < unrolled_end) {
      for (size_t i = 0; i < unroll_count; ++i)
        partial_sums[i] += ptr[i];
      ptr += unroll_count;
    }

    for (size_t i = 0; i < unroll_count; ++i)
      sum += partial_sums[i];

    while (ptr < end) {
      sum += *ptr;
      ++ptr;
    }

    count += size;
  }

  void merge(const Block& other) {
    sum += other.sum;
    count += other.count;
  }

  int64_t getSum() const { return sum; }

  size_t getCount() const { return count; }

  double getAvg() const { return (double)sum / count; }

  bool operator!() const { return !count; }
};

TEST_F(CiderNewHashTableTest, aggInt8Test) {
  using AggregatedDataWithUInt8Key =
      FixedImplicitZeroHashMapWithStoredSize<int8_t, Block>;
  AggregatedDataWithUInt8Key map;

  std::vector<int8_t> keys{1, 2, 3, 4, 5};
  std::vector<int64_t> values{10, 20, 30, 40, 50};

  for (int i = 0; i < keys.size(); i++) {
    Block& block = map[keys[i]];
    block.add(values[i]);
  }

  for (int i = 0; i < keys.size(); i++) {
    CHECK_EQ(map[keys[i]].getSum(), values[i]);
    CHECK_EQ(map[keys[i]].getCount(), 1);
  }

  std::vector<int8_t> keys2{1, 2, 3, 4, 5};
  std::vector<int64_t> values2{50, 40, 30, 20, 10};
  for (int i = 0; i < keys2.size(); i++) {
    Block& block = map[keys2[i]];
    block.add(values2[i]);
  }

  for (int i = 0; i < keys.size(); i++) {
    CHECK_EQ(map[keys[i]].getSum(), 60);
    CHECK_EQ(map[keys[i]].getCount(), 2);
    CHECK_EQ(map[keys[i]].getAvg(), 30);
  }
}

TEST_F(CiderNewHashTableTest, aggInt16Test) {
  using AggregatedDataWithUInt16Key =
      FixedImplicitZeroHashMapWithCalculatedSize<int16_t, Block>;
  AggregatedDataWithUInt16Key map;

  std::vector<int16_t> keys{1, 2, 3, 4, 5};
  std::vector<int64_t> values{10, 20, 30, 40, 50};

  for (int i = 0; i < keys.size(); i++) {
    Block& block = map[keys[i]];
    block.add(values[i]);
  }

  for (int i = 0; i < keys.size(); i++) {
    CHECK_EQ(map[keys[i]].getSum(), values[i]);
    CHECK_EQ(map[keys[i]].getCount(), 1);
  }

  std::vector<int8_t> keys2{1, 2, 3, 4, 5};
  std::vector<int64_t> values2{50, 40, 30, 20, 10};
  for (int i = 0; i < keys2.size(); i++) {
    Block& block = map[keys2[i]];
    block.add(values2[i]);
  }
  for (int i = 0; i < keys.size(); i++) {
    CHECK_EQ(map[keys[i]].getSum(), 60);
    CHECK_EQ(map[keys[i]].getCount(), 2);
    CHECK_EQ(map[keys[i]].getAvg(), 30);
  }
}

TEST_F(CiderNewHashTableTest, hashTableTest) {
  using Cell = FixedHashMapCell<int16_t, Block>;
  FixedHashTable<int16_t, Cell, FixedHashTableStoredSize<Cell>, HashTableAllocator> fht;

  int16_t key = 1;
  PairNoInit<int16_t, Block> in;
  in.first = key;
  in.second = Block(10, key);

  // emplace api of FixedHashTable
  std::pair<Cell*, bool> res;

  fht.emplace(key, res.first, res.second);

  if (res.second)
    insertSetMapped(res.first->getMapped(), in);

  // find api of FixedHashTable
  auto find_res = fht.find(key);
  CHECK_EQ(find_res[0].getMapped().getSum(), 10);
  CHECK_EQ(find_res[0].getMapped().getCount(), 1);

  // hash api of FixedHashTable
  CHECK_EQ(fht.hash(key), 1);

  // empty api of FixedHashTable
  CHECK_EQ(fht.size(), 1);

  // empty api of FixedHashTable
  CHECK_EQ(fht.empty(), false);

  // contains api of FixedHashTable
  CHECK_EQ(fht.contains(key), true);
  CHECK_EQ(fht.contains(0), false);

  // clear api of FixedHashTable
  fht.clear();
  CHECK_EQ(fht.empty(), true);
  CHECK_EQ(fht.contains(key), false);
}

int main(int argc, char** argv) {
  testing::InitGoogleTest(&argc, argv);
<<<<<<< HEAD
  gflags::ParseCommandLineFlags(&argc, &argv, true);
=======
>>>>>>> 155c62b4
  return RUN_ALL_TESTS();
}<|MERGE_RESOLUTION|>--- conflicted
+++ resolved
@@ -194,9 +194,5 @@
 
 int main(int argc, char** argv) {
   testing::InitGoogleTest(&argc, argv);
-<<<<<<< HEAD
-  gflags::ParseCommandLineFlags(&argc, &argv, true);
-=======
->>>>>>> 155c62b4
   return RUN_ALL_TESTS();
 }