/*
 * Copyright(c) 2022-2023 Intel Corporation.
 *
 * Licensed to the Apache Software Foundation (ASF) under one
 * or more contributor license agreements.  See the NOTICE file
 * distributed with this work for additional information
 * regarding copyright ownership.  The ASF licenses this file
 * to you under the Apache License, Version 2.0 (the
 * "License"); you may not use this file except in compliance
 * with the License.  You may obtain a copy of the License at
 *
 *   http://www.apache.org/licenses/LICENSE-2.0
 *
 * Unless required by applicable law or agreed to in writing,
 * software distributed under the License is distributed on an
 * "AS IS" BASIS, WITHOUT WARRANTIES OR CONDITIONS OF ANY
 * KIND, either express or implied.  See the License for the
 * specific language governing permissions and limitations
 * under the License.
 */

#include <common/base/wide_integer.h>
#include <gtest/gtest.h>
#include <algorithm>
#include <limits>
#include "TestHelpers.h"
#include "common/interpreters/AggregationHashTable.h"

using namespace TestHelpers;
using namespace cider::hashtable;

class CiderNewAggHashTableTest : public ::testing::Test {};

static const std::shared_ptr<CiderAllocator> default_allocator =
    std::make_shared<CiderDefaultAllocator>();

TEST_F(CiderNewAggHashTableTest, aggUInt8Test) {
  // SQL: SELECT SUM(int8), COUNT(int8), MIN(int8), MAX(int8) FROM table GROUP BY int8
  // The example below has 3 rows of data.
  // Row number   key    value
  //     0         1       10
  //     1         2       20
  //     2         1       30

  // key of HT: int8
  std::vector<SQLTypes> key_types;
  key_types.push_back(SQLTypes::kTINYINT);

  // 1byte is_null(bool) + 1byte padding + 1byte int8 + 1byte padding
  uint8_t key_len = 4;
  bool key_null = false;

  uint8_t key1 = 1;
  uint8_t key2 = 2;
  uint8_t key3 = 1;

  int8_t val1 = 10;
  int8_t val2 = 20;
  int8_t val3 = 30;

  // `offset_vec[0]` is key offset and `offset_vec[1]` to `offset_vec[3]` are values'
  std::vector<int8_t> offset_vec{2, 8, 12, 13};

  // value of HT: SUM(int8)-int64 + COUNT(int8)-int32 + MIN(int8)-int8 +
  // MAX(int8)-int8
  uint32_t init_value_len = 14;
  int8_t* init_value_ptr = default_allocator->allocate(init_value_len);
  int64_t sum_init_val = 0;
  int32_t cnt_init_val = 0;
  int8_t min_init_val = std::numeric_limits<int8_t>::max();
  int8_t max_init_val = std::numeric_limits<int8_t>::min();
  *reinterpret_cast<int64_t*>(init_value_ptr) = sum_init_val;
  *reinterpret_cast<int32_t*>(init_value_ptr + offset_vec[1]) = cnt_init_val;
  *reinterpret_cast<int8_t*>(init_value_ptr + offset_vec[2]) = min_init_val;
  *reinterpret_cast<int8_t*>(init_value_ptr + offset_vec[3]) = max_init_val;

  AggregationHashTable agg_ht(key_types, init_value_ptr, init_value_len);

  // Row0:
  // Generate a key = 1
  int8_t* key1_ptr = default_allocator->allocate(key_len);
  *reinterpret_cast<bool*>(key1_ptr) = key_null;
  *reinterpret_cast<uint8_t*>(key1_ptr + offset_vec[0]) = key1;
  // Use get api and return value address
  int8_t* value1_ptr = agg_ht.get(key1_ptr);

  // Check init value
  CHECK_EQ(reinterpret_cast<int64_t*>(value1_ptr)[0], 0);
  CHECK_EQ(reinterpret_cast<int32_t*>(value1_ptr + offset_vec[1])[0], 0);
  CHECK_EQ(reinterpret_cast<int8_t*>(value1_ptr + offset_vec[2])[0], min_init_val);
  CHECK_EQ(reinterpret_cast<int8_t*>(value1_ptr + offset_vec[3])[0], max_init_val);

  // Some agg operations and update the value, like SUM, COUNT, MIN, MAX
  *reinterpret_cast<int64_t*>(value1_ptr) += val1;
  *reinterpret_cast<int32_t*>(value1_ptr + offset_vec[1]) += 1;
  *reinterpret_cast<int8_t*>(value1_ptr + offset_vec[2]) =
      std::min(reinterpret_cast<int8_t*>(value1_ptr + offset_vec[2])[0], val1);
  *reinterpret_cast<int8_t*>(value1_ptr + offset_vec[3]) =
      std::max(reinterpret_cast<int8_t*>(value1_ptr + offset_vec[3])[0], val1);

  // Row1:
  int8_t* key2_ptr = default_allocator->allocate(key_len);
  *reinterpret_cast<bool*>(key2_ptr) = key_null;
  *reinterpret_cast<uint8_t*>(key2_ptr + offset_vec[0]) = key2;
  // Use get api and return value address
  int8_t* value2_ptr = agg_ht.get(key2_ptr);

  // Check init value
  CHECK_EQ(reinterpret_cast<int64_t*>(value2_ptr)[0], sum_init_val);
  CHECK_EQ(reinterpret_cast<int32_t*>(value2_ptr + offset_vec[1])[0], cnt_init_val);
  CHECK_EQ(reinterpret_cast<int8_t*>(value2_ptr + offset_vec[2])[0], min_init_val);
  CHECK_EQ(reinterpret_cast<int8_t*>(value2_ptr + offset_vec[3])[0], max_init_val);

  // Some agg operations and update the value, like SUM, COUNT, MIN, MAX
  *reinterpret_cast<int64_t*>(value2_ptr) += val2;
  *reinterpret_cast<int32_t*>(value2_ptr + offset_vec[1]) += 1;
  *reinterpret_cast<int8_t*>(value2_ptr + offset_vec[2]) =
      std::min(reinterpret_cast<int8_t*>(value2_ptr + offset_vec[2])[0], val2);
  *reinterpret_cast<int8_t*>(value2_ptr + offset_vec[3]) =
      std::max(reinterpret_cast<int8_t*>(value2_ptr + offset_vec[3])[0], val2);

  // Row2:
  int8_t* key3_ptr = default_allocator->allocate(key_len);
  *reinterpret_cast<bool*>(key3_ptr) = key_null;
  *reinterpret_cast<uint16_t*>(key3_ptr + offset_vec[0]) = key3;
  // Use get api and return value address
  int8_t* value3_ptr = agg_ht.get(key3_ptr);

  // Some agg operations and update the value, like SUM, COUNT, MIN, MAX
  *reinterpret_cast<int64_t*>(value3_ptr) += val3;
  *reinterpret_cast<int32_t*>(value3_ptr + offset_vec[1]) += 1;
  *reinterpret_cast<int8_t*>(value3_ptr + offset_vec[2]) =
      std::min(reinterpret_cast<int8_t*>(value3_ptr + 12)[0], val3);
  *reinterpret_cast<int8_t*>(value3_ptr + offset_vec[3]) =
      std::max(reinterpret_cast<int8_t*>(value3_ptr + 13)[0], val3);

  // Final check
  // Check key = 1
  int8_t* key1_check_ptr = default_allocator->allocate(key_len);
  *reinterpret_cast<bool*>(key1_check_ptr) = key_null;
  *reinterpret_cast<uint8_t*>(key1_check_ptr + offset_vec[0]) = key1;
  // Use get api and return value address
  int8_t* value1_check_ptr = agg_ht.get(key1_check_ptr);

  // Check agg result value
  CHECK_EQ(reinterpret_cast<int64_t*>(value1_check_ptr)[0], 40);
  CHECK_EQ(reinterpret_cast<int32_t*>(value1_check_ptr + offset_vec[1])[0], 2);
  CHECK_EQ(reinterpret_cast<int8_t*>(value1_check_ptr + offset_vec[2])[0], 10);
  CHECK_EQ(reinterpret_cast<int8_t*>(value1_check_ptr + offset_vec[3])[0], 30);

  // Check key = 2
  int8_t* key2_check_ptr = default_allocator->allocate(key_len);
  *reinterpret_cast<bool*>(key2_check_ptr) = key_null;
  *reinterpret_cast<uint8_t*>(key2_check_ptr + offset_vec[0]) = key2;
  // Use get api and return value address
  int8_t* value2_check_ptr = agg_ht.get(key2_check_ptr);

  // Check agg result value
  CHECK_EQ(reinterpret_cast<int64_t*>(value2_check_ptr)[0], 20);
  CHECK_EQ(reinterpret_cast<int32_t*>(value2_check_ptr + offset_vec[1])[0], 1);
  CHECK_EQ(reinterpret_cast<int8_t*>(value2_check_ptr + offset_vec[2])[0], 20);
  CHECK_EQ(reinterpret_cast<int8_t*>(value2_check_ptr + offset_vec[3])[0], 20);
}

TEST_F(CiderNewAggHashTableTest, aggUInt16Test) {
  // SQL:
  // SELECT SUM(int16), COUNT(int16), MIN(int16), MAX(int16) FROM table GROUP BY int16.
  // The example below has 3 rows of data.
  // Row number   key    value
  //     0         1       10
  //     1         2       20
  //     2         1       30

  // key of HT: int16
  std::vector<SQLTypes> keys;
  keys.push_back(SQLTypes::kSMALLINT);

  // 1byte is_null(bool) + 1byte padding + 2bytes int16
  uint8_t key_len = 4;
  bool key_null = false;

  uint16_t key1 = 1;
  uint16_t key2 = 2;
  uint16_t key3 = 1;

  int16_t val1 = 10;
  int16_t val2 = 20;
  int16_t val3 = 30;

  // `offset_vec[0]` is key offset and `offset_vec[1]` to `offset_vec[3]` are values'
  std::vector<int8_t> offset_vec{2, 8, 12, 14};

  // value of HT: SUM(int16)-int64 + COUNT(int16)-int32 + MIN(int16)-int16 +
  // MAX(int16)-int16
  uint32_t init_value_len = 16;
  int8_t* init_value_ptr = default_allocator->allocate(init_value_len);
  int64_t sum_init_val = 0;
  int32_t cnt_init_val = 0;
  int16_t min_init_val = std::numeric_limits<int16_t>::max();
  int16_t max_init_val = std::numeric_limits<int16_t>::min();
  *reinterpret_cast<int64_t*>(init_value_ptr) = sum_init_val;
  *reinterpret_cast<int32_t*>(init_value_ptr + offset_vec[1]) = cnt_init_val;
  *reinterpret_cast<int16_t*>(init_value_ptr + offset_vec[2]) = min_init_val;
  *reinterpret_cast<int16_t*>(init_value_ptr + offset_vec[3]) = max_init_val;

  AggregationHashTable agg_ht(keys, init_value_ptr, init_value_len);

  // Row0:
  // Generate a key = 1
  int8_t* key1_ptr = default_allocator->allocate(key_len);
  *reinterpret_cast<bool*>(key1_ptr) = key_null;
  *reinterpret_cast<uint16_t*>(key1_ptr + offset_vec[0]) = key1;
  // Use get api and return value address
  int8_t* value1_ptr = agg_ht.get(key1_ptr);

  // Check init value
  CHECK_EQ(reinterpret_cast<int64_t*>(value1_ptr)[0], 0);
  CHECK_EQ(reinterpret_cast<int32_t*>(value1_ptr + offset_vec[1])[0], 0);
  CHECK_EQ(reinterpret_cast<int16_t*>(value1_ptr + offset_vec[2])[0], min_init_val);
  CHECK_EQ(reinterpret_cast<int16_t*>(value1_ptr + offset_vec[3])[0], max_init_val);

  // Some agg operations and update the value, like SUM, COUNT, MIN, MAX
  *reinterpret_cast<int64_t*>(value1_ptr) += val1;
  *reinterpret_cast<int32_t*>(value1_ptr + offset_vec[1]) += 1;
  *reinterpret_cast<int16_t*>(value1_ptr + offset_vec[2]) =
      std::min(reinterpret_cast<int16_t*>(value1_ptr + offset_vec[2])[0], val1);
  *reinterpret_cast<int16_t*>(value1_ptr + offset_vec[3]) =
      std::max(reinterpret_cast<int16_t*>(value1_ptr + offset_vec[3])[0], val1);

  // Row1:
  int8_t* key2_ptr = default_allocator->allocate(key_len);
  *reinterpret_cast<bool*>(key2_ptr) = key_null;
  *reinterpret_cast<uint16_t*>(key2_ptr + offset_vec[0]) = key2;
  // Use get api and return value address
  int8_t* value2_ptr = agg_ht.get(key2_ptr);

  // Check init value
  CHECK_EQ(reinterpret_cast<int64_t*>(value2_ptr)[0], 0);
  CHECK_EQ(reinterpret_cast<int32_t*>(value2_ptr + offset_vec[1])[0], 0);
  CHECK_EQ(reinterpret_cast<int16_t*>(value2_ptr + offset_vec[2])[0], min_init_val);
  CHECK_EQ(reinterpret_cast<int16_t*>(value2_ptr + offset_vec[3])[0], max_init_val);

  // Some agg operations and update the value, like SUM, COUNT, MIN, MAX
  *reinterpret_cast<int64_t*>(value2_ptr) += val2;
  *reinterpret_cast<int32_t*>(value2_ptr + offset_vec[1]) += 1;
  *reinterpret_cast<int16_t*>(value2_ptr + offset_vec[2]) =
      std::min(reinterpret_cast<int16_t*>(value2_ptr + offset_vec[2])[0], val2);
  *reinterpret_cast<int16_t*>(value2_ptr + offset_vec[3]) =
      std::max(reinterpret_cast<int16_t*>(value2_ptr + offset_vec[3])[0], val2);

  // Row2:
  int8_t* key3_ptr = default_allocator->allocate(key_len);
  *reinterpret_cast<bool*>(key3_ptr) = key_null;
  *reinterpret_cast<uint16_t*>(key3_ptr + offset_vec[0]) = key3;
  // Use get api and return value address
  int8_t* value3_ptr = agg_ht.get(key3_ptr);

  // Some agg operations and update the value, like SUM, COUNT, MIN, MAX
  *reinterpret_cast<int64_t*>(value3_ptr) += val3;
  *reinterpret_cast<int32_t*>(value3_ptr + offset_vec[1]) += 1;
  *reinterpret_cast<int16_t*>(value3_ptr + offset_vec[2]) =
      std::min(reinterpret_cast<int16_t*>(value3_ptr + offset_vec[2])[0], val3);
  *reinterpret_cast<int16_t*>(value3_ptr + offset_vec[3]) =
      std::max(reinterpret_cast<int16_t*>(value3_ptr + offset_vec[3])[0], val3);

  // Final check
  // Check key = 1
  int8_t* key1_check_ptr = default_allocator->allocate(key_len);
  *reinterpret_cast<bool*>(key1_check_ptr) = key_null;
  *reinterpret_cast<uint16_t*>(key1_check_ptr + offset_vec[0]) = key1;
  // Use get api and return value address
  int8_t* value1_check_ptr = agg_ht.get(key1_check_ptr);

  // Check agg result value
  CHECK_EQ(reinterpret_cast<int64_t*>(value1_check_ptr)[0], 40);
  CHECK_EQ(reinterpret_cast<int32_t*>(value1_check_ptr + offset_vec[1])[0], 2);
  CHECK_EQ(reinterpret_cast<int16_t*>(value1_check_ptr + offset_vec[2])[0], 10);
  CHECK_EQ(reinterpret_cast<int16_t*>(value1_check_ptr + offset_vec[3])[0], 30);

  // Check key = 2
  int8_t* key2_check_ptr = default_allocator->allocate(key_len);
  *reinterpret_cast<bool*>(key2_check_ptr) = key_null;
  *reinterpret_cast<uint16_t*>(key2_check_ptr + offset_vec[0]) = key2;
  // Use get api and return value address
  int8_t* value2_check_ptr = agg_ht.get(key2_check_ptr);

  // Check agg result value
  CHECK_EQ(reinterpret_cast<int64_t*>(value2_check_ptr)[0], 20);
  CHECK_EQ(reinterpret_cast<int32_t*>(value2_check_ptr + offset_vec[1])[0], 1);
  CHECK_EQ(reinterpret_cast<int16_t*>(value2_check_ptr + offset_vec[2])[0], 20);
  CHECK_EQ(reinterpret_cast<int16_t*>(value2_check_ptr + offset_vec[3])[0], 20);
}

TEST_F(CiderNewAggHashTableTest, aggUInt32Test) {
  // SQL:
  // SELECT SUM(int32), COUNT(int32), MIN(int32), MAX(int32) FROM table GROUP BY int32.
  // The example below has 3 rows of data.
  // Row number   key    value
  //     0         1       10
  //     1         2       20
  //     2         1       30

  // key of HT: int32
  std::vector<SQLTypes> keys;
  keys.push_back(SQLTypes::kINT);

  // 1byte is_null(bool) + 1byte padding + 4bytes int32
  uint8_t key_len = 6;
  bool key_null = false;

  uint32_t key1 = 1;
  uint32_t key2 = 2;
  uint32_t key3 = 1;

  int32_t val1 = 10;
  int32_t val2 = 20;
  int32_t val3 = 30;

  // `offset_vec[0]` is key offset and `offset_vec[1]` to `offset_vec[3]` are values'
  std::vector<int8_t> offset_vec{2, 8, 12, 16};

  // value of HT: SUM(int32)-int64 + COUNT(int32)-int32 + MIN(int32)-int32 +
  // MAX(int32)-int32
  uint32_t init_value_len = 20;
  int8_t* init_value_ptr = default_allocator->allocate(init_value_len);
  int64_t sum_init_val = 0;
  int32_t cnt_init_val = 0;
  int32_t min_init_val = std::numeric_limits<int32_t>::max();
  int32_t max_init_val = std::numeric_limits<int32_t>::min();
  *reinterpret_cast<int64_t*>(init_value_ptr) = sum_init_val;
  *reinterpret_cast<int32_t*>(init_value_ptr + offset_vec[1]) = cnt_init_val;
  *reinterpret_cast<int32_t*>(init_value_ptr + offset_vec[2]) = min_init_val;
  *reinterpret_cast<int32_t*>(init_value_ptr + offset_vec[3]) = max_init_val;

  AggregationHashTable agg_ht(keys, init_value_ptr, init_value_len);

  // Row0:
  // Generate a key = 1
  int8_t* key1_ptr = default_allocator->allocate(key_len);
  *reinterpret_cast<bool*>(key1_ptr) = key_null;
  *reinterpret_cast<uint32_t*>(key1_ptr + offset_vec[0]) = key1;
  // Use get api and return value address
  int8_t* value1_ptr = agg_ht.get(key1_ptr);

  // Check init value
  CHECK_EQ(reinterpret_cast<int64_t*>(value1_ptr)[0], 0);
  CHECK_EQ(reinterpret_cast<int32_t*>(value1_ptr + offset_vec[1])[0], 0);
  CHECK_EQ(reinterpret_cast<int32_t*>(value1_ptr + offset_vec[2])[0], min_init_val);
  CHECK_EQ(reinterpret_cast<int32_t*>(value1_ptr + offset_vec[3])[0], max_init_val);

  // Some agg operations and update the value, like SUM, COUNT, MIN, MAX
  *reinterpret_cast<int64_t*>(value1_ptr) += val1;
  *reinterpret_cast<int32_t*>(value1_ptr + offset_vec[1]) += 1;
  *reinterpret_cast<int32_t*>(value1_ptr + offset_vec[2]) =
      std::min(reinterpret_cast<int32_t*>(value1_ptr + offset_vec[2])[0], val1);
  *reinterpret_cast<int32_t*>(value1_ptr + offset_vec[3]) =
      std::max(reinterpret_cast<int32_t*>(value1_ptr + 16)[0], val1);

  // Row1:
  int8_t* key2_ptr = default_allocator->allocate(key_len);
  *reinterpret_cast<bool*>(key2_ptr) = key_null;
  *reinterpret_cast<uint32_t*>(key2_ptr + offset_vec[0]) = key2;
  // Use get api and return value address
  int8_t* value2_ptr = agg_ht.get(key2_ptr);

  // Check init value
  CHECK_EQ(reinterpret_cast<int64_t*>(value2_ptr)[0], 0);
  CHECK_EQ(reinterpret_cast<int32_t*>(value2_ptr + offset_vec[1])[0], 0);
  CHECK_EQ(reinterpret_cast<int32_t*>(value2_ptr + offset_vec[2])[0], min_init_val);
  CHECK_EQ(reinterpret_cast<int32_t*>(value2_ptr + offset_vec[3])[0], max_init_val);

  // Some agg operations and update the value, like SUM, COUNT, MIN, MAX
  *reinterpret_cast<int64_t*>(value2_ptr) += val2;
  *reinterpret_cast<int32_t*>(value2_ptr + offset_vec[1]) += 1;
  *reinterpret_cast<int32_t*>(value2_ptr + offset_vec[2]) =
      std::min(reinterpret_cast<int32_t*>(value2_ptr + offset_vec[2])[0], val2);
  *reinterpret_cast<int32_t*>(value2_ptr + offset_vec[3]) =
      std::max(reinterpret_cast<int32_t*>(value2_ptr + offset_vec[3])[0], val2);

  // Row2:
  int8_t* key3_ptr = default_allocator->allocate(key_len);
  *reinterpret_cast<bool*>(key3_ptr) = key_null;
  *reinterpret_cast<uint32_t*>(key3_ptr + offset_vec[0]) = key3;
  // Use get api and return value address
  int8_t* value3_ptr = agg_ht.get(key3_ptr);

  // Some agg operations and update the value, like SUM, COUNT, MIN, MAX
  *reinterpret_cast<int64_t*>(value3_ptr) += val3;
  *reinterpret_cast<int32_t*>(value3_ptr + offset_vec[1]) += 1;
  *reinterpret_cast<int32_t*>(value3_ptr + offset_vec[2]) =
      std::min(reinterpret_cast<int32_t*>(value3_ptr + offset_vec[2])[0], val3);
  *reinterpret_cast<int32_t*>(value3_ptr + offset_vec[3]) =
      std::max(reinterpret_cast<int32_t*>(value3_ptr + offset_vec[3])[0], val3);

  // Final check
  // Check key = 1
  int8_t* key1_check_ptr = default_allocator->allocate(key_len);
  *reinterpret_cast<bool*>(key1_check_ptr) = key_null;
  *reinterpret_cast<uint32_t*>(key1_check_ptr + offset_vec[0]) = key1;
  // Use get api and return value address
  int8_t* value1_check_ptr = agg_ht.get(key1_check_ptr);

  // Check agg result value
  CHECK_EQ(reinterpret_cast<int64_t*>(value1_check_ptr)[0], 40);
  CHECK_EQ(reinterpret_cast<int32_t*>(value1_check_ptr + offset_vec[1])[0], 2);
  CHECK_EQ(reinterpret_cast<int32_t*>(value1_check_ptr + offset_vec[2])[0], 10);
  CHECK_EQ(reinterpret_cast<int32_t*>(value1_check_ptr + offset_vec[3])[0], 30);

  // Check key = 2
  int8_t* key2_check_ptr = default_allocator->allocate(key_len);
  *reinterpret_cast<bool*>(key2_check_ptr) = key_null;
  *reinterpret_cast<uint32_t*>(key2_check_ptr + offset_vec[0]) = key2;
  // Use get api and return value address
  int8_t* value2_check_ptr = agg_ht.get(key2_check_ptr);

  // Check agg result value
  CHECK_EQ(reinterpret_cast<int64_t*>(value2_check_ptr)[0], 20);
  CHECK_EQ(reinterpret_cast<int32_t*>(value2_check_ptr + offset_vec[1])[0], 1);
  CHECK_EQ(reinterpret_cast<int32_t*>(value2_check_ptr + offset_vec[2])[0], 20);
  CHECK_EQ(reinterpret_cast<int32_t*>(value2_check_ptr + offset_vec[3])[0], 20);
}

TEST_F(CiderNewAggHashTableTest, aggUInt64Test) {
  // SQL:
  // SELECT SUM(int64), COUNT(int64), MIN(int64), MAX(int64) FROM table GROUP BY int64.
  // The example below has 3 rows of data.
  // Row number   key    value
  //     0         1       10
  //     1         2       20
  //     2         1       30

  // key of HT: int64
  std::vector<SQLTypes> keys;
  keys.push_back(SQLTypes::kBIGINT);

  // 1byte is_null(bool) + 1byte padding + 8bytes int64
  uint8_t key_len = 10;
  bool key_null = false;

  uint64_t key1 = 1;
  uint64_t key2 = 2;
  uint64_t key3 = 1;

  int64_t val1 = 10;
  int64_t val2 = 20;
  int64_t val3 = 30;

  // `offset_vec[0]` is key offset and `offset_vec[1]` to `offset_vec[3]` are values'
  std::vector<int8_t> offset_vec{2, 8, 12, 20};

  // value of HT: SUM(int64)-int64 + COUNT(int64)-int32 + MIN(int64)-int64 +
  // MAX(int64)-int64
  uint32_t init_value_len = 28;
  int8_t* init_value_ptr = default_allocator->allocate(init_value_len);
  int64_t sum_init_val = 0;
  int32_t cnt_init_val = 0;
  int64_t min_init_val = std::numeric_limits<int64_t>::max();
  int64_t max_init_val = std::numeric_limits<int64_t>::min();
  *reinterpret_cast<int64_t*>(init_value_ptr) = sum_init_val;
  *reinterpret_cast<int32_t*>(init_value_ptr + offset_vec[1]) = cnt_init_val;
  *reinterpret_cast<int64_t*>(init_value_ptr + offset_vec[2]) = min_init_val;
  *reinterpret_cast<int64_t*>(init_value_ptr + offset_vec[3]) = max_init_val;

  AggregationHashTable agg_ht(keys, init_value_ptr, init_value_len);

  // Row0:
  // Generate a key = 1
  int8_t* key1_ptr = default_allocator->allocate(key_len);
  *reinterpret_cast<bool*>(key1_ptr) = key_null;
  *reinterpret_cast<uint64_t*>(key1_ptr + offset_vec[0]) = key1;
  // Use get api and return value address
  int8_t* value1_ptr = agg_ht.get(key1_ptr);

  // Check init value
  CHECK_EQ(reinterpret_cast<int64_t*>(value1_ptr)[0], 0);
  CHECK_EQ(reinterpret_cast<int32_t*>(value1_ptr + offset_vec[1])[0], 0);
  CHECK_EQ(reinterpret_cast<int64_t*>(value1_ptr + offset_vec[2])[0], min_init_val);
  CHECK_EQ(reinterpret_cast<int64_t*>(value1_ptr + offset_vec[3])[0], max_init_val);

  // Some agg operations and update the value, like SUM, COUNT, MIN, MAX
  *reinterpret_cast<int64_t*>(value1_ptr) += val1;
  *reinterpret_cast<int32_t*>(value1_ptr + offset_vec[1]) += 1;
  *reinterpret_cast<int64_t*>(value1_ptr + offset_vec[2]) =
      std::min(reinterpret_cast<int64_t*>(value1_ptr + offset_vec[2])[0], val1);
  *reinterpret_cast<int64_t*>(value1_ptr + offset_vec[3]) =
      std::max(reinterpret_cast<int64_t*>(value1_ptr + offset_vec[3])[0], val1);

  // Row1:
  int8_t* key2_ptr = default_allocator->allocate(key_len);
  *reinterpret_cast<bool*>(key2_ptr) = key_null;
  *reinterpret_cast<uint64_t*>(key2_ptr + offset_vec[0]) = key2;
  // Use get api and return value address
  int8_t* value2_ptr = agg_ht.get(key2_ptr);

  // Check init value
  CHECK_EQ(reinterpret_cast<int64_t*>(value2_ptr)[0], 0);
  CHECK_EQ(reinterpret_cast<int32_t*>(value2_ptr + offset_vec[1])[0], 0);
  CHECK_EQ(reinterpret_cast<int64_t*>(value2_ptr + offset_vec[2])[0], min_init_val);
  CHECK_EQ(reinterpret_cast<int64_t*>(value2_ptr + offset_vec[3])[0], max_init_val);

  // Some agg operations and update the value, like SUM, COUNT, MIN, MAX
  *reinterpret_cast<int64_t*>(value2_ptr) += val2;
  *reinterpret_cast<int32_t*>(value2_ptr + offset_vec[1]) += 1;
  *reinterpret_cast<int64_t*>(value2_ptr + offset_vec[2]) =
      std::min(reinterpret_cast<int64_t*>(value2_ptr + offset_vec[2])[0], val2);
  *reinterpret_cast<int64_t*>(value2_ptr + offset_vec[3]) =
      std::max(reinterpret_cast<int64_t*>(value2_ptr + offset_vec[3])[0], val2);

  // Row2:
  int8_t* key3_ptr = default_allocator->allocate(key_len);
  *reinterpret_cast<bool*>(key3_ptr) = key_null;
  *reinterpret_cast<uint64_t*>(key3_ptr + offset_vec[0]) = key3;
  // Use get api and return value address
  int8_t* value3_ptr = agg_ht.get(key3_ptr);

  // Some agg operations and update the value, like SUM, COUNT, MIN, MAX
  *reinterpret_cast<int64_t*>(value3_ptr) += val3;
  *reinterpret_cast<int32_t*>(value3_ptr + offset_vec[1]) += 1;
  *reinterpret_cast<int64_t*>(value3_ptr + offset_vec[2]) =
      std::min(reinterpret_cast<int64_t*>(value3_ptr + offset_vec[2])[0], val3);
  *reinterpret_cast<int64_t*>(value3_ptr + offset_vec[3]) =
      std::max(reinterpret_cast<int64_t*>(value3_ptr + offset_vec[3])[0], val3);

  // Final check
  // Check key = 1
  int8_t* key1_check_ptr = default_allocator->allocate(key_len);
  *reinterpret_cast<bool*>(key1_check_ptr) = key_null;
  *reinterpret_cast<uint64_t*>(key1_check_ptr + offset_vec[0]) = key1;
  // Use get api and return value address
  int8_t* value1_check_ptr = agg_ht.get(key1_check_ptr);

  // Check agg result value
  CHECK_EQ(reinterpret_cast<int64_t*>(value1_check_ptr)[0], 40);
  CHECK_EQ(reinterpret_cast<int32_t*>(value1_check_ptr + offset_vec[1])[0], 2);
  CHECK_EQ(reinterpret_cast<int64_t*>(value1_check_ptr + offset_vec[2])[0], 10);
  CHECK_EQ(reinterpret_cast<int64_t*>(value1_check_ptr + offset_vec[3])[0], 30);

  // Check key = 2
  int8_t* key2_check_ptr = default_allocator->allocate(key_len);
  *reinterpret_cast<bool*>(key2_check_ptr) = key_null;
  *reinterpret_cast<uint64_t*>(key2_check_ptr + offset_vec[0]) = key2;
  // Use get api and return value address
  int8_t* value2_check_ptr = agg_ht.get(key2_check_ptr);

  // Check agg result value
  CHECK_EQ(reinterpret_cast<int64_t*>(value2_check_ptr)[0], 20);
  CHECK_EQ(reinterpret_cast<int32_t*>(value2_check_ptr + offset_vec[1])[0], 1);
  CHECK_EQ(reinterpret_cast<int64_t*>(value2_check_ptr + offset_vec[2])[0], 20);
  CHECK_EQ(reinterpret_cast<int64_t*>(value2_check_ptr + offset_vec[3])[0], 20);
}

<<<<<<< HEAD
TEST_F(CiderNewAggHashTableTest, aggKeys128Test) {
  // SQL:
  // SELECT SUM(int64), COUNT(int64), MIN(int64), MAX(int64) FROM table GROUP BY
  // int128. The example below has 3 rows of data. Row number   key    value
  //     0         1       10
  //     1         2       20
  //     2         1       30

  // key of HT: int128
  std::vector<SQLTypes> keys;
  keys.push_back(SQLTypes::kINT128);

  // 1byte is_null(bool) + 1byte padding + 16bytes int128
  uint8_t key_len = 18;
  bool key_null = false;

  UInt128 key1 = UInt128(1);
  UInt128 key2 = UInt128(2);
  UInt128 key3 = UInt128(1);

  int64_t val1 = 10;
  int64_t val2 = 20;
  int64_t val3 = 30;

  // `offset_vec[0]` is key offset and `offset_vec[1]` to `offset_vec[3]` are values'
  std::vector<int8_t> offset_vec{2, 8, 12, 20};

  // value of HT: SUM(int64)-int64 + COUNT(int64)-int32 + MIN(int64)-int64 +
  // MAX(int64)-int64
  uint32_t init_value_len = 28;
  int8_t* init_value_ptr = default_allocator->allocate(init_value_len);
  int64_t sum_init_val = 0;
  int32_t cnt_init_val = 0;
  int64_t min_init_val = std::numeric_limits<int64_t>::max();
  int64_t max_init_val = std::numeric_limits<int64_t>::min();
  *reinterpret_cast<int64_t*>(init_value_ptr) = sum_init_val;
  *reinterpret_cast<int32_t*>(init_value_ptr + offset_vec[1]) = cnt_init_val;
  *reinterpret_cast<int64_t*>(init_value_ptr + offset_vec[2]) = min_init_val;
  *reinterpret_cast<int64_t*>(init_value_ptr + offset_vec[3]) = max_init_val;

  AggregationHashTable agg_ht(keys, init_value_ptr, init_value_len);

  // Row0:
  // Generate a key = 1
  int8_t* key1_ptr = default_allocator->allocate(key_len);
  *reinterpret_cast<bool*>(key1_ptr) = key_null;
  *reinterpret_cast<UInt128*>(key1_ptr + offset_vec[0]) = key1;
  // Use get api and return value address
  int8_t* value1_ptr = agg_ht.get(key1_ptr);

  // Check init value
  CHECK_EQ(reinterpret_cast<int64_t*>(value1_ptr)[0], 0);
  CHECK_EQ(reinterpret_cast<int32_t*>(value1_ptr + offset_vec[1])[0], 0);
  CHECK_EQ(reinterpret_cast<int64_t*>(value1_ptr + offset_vec[2])[0], min_init_val);
  CHECK_EQ(reinterpret_cast<int64_t*>(value1_ptr + offset_vec[3])[0], max_init_val);

  // Some agg operations and update the value, like SUM, COUNT, MIN, MAX
  *reinterpret_cast<int64_t*>(value1_ptr) += val1;
  *reinterpret_cast<int32_t*>(value1_ptr + offset_vec[1]) += 1;
  *reinterpret_cast<int64_t*>(value1_ptr + offset_vec[2]) =
      std::min(reinterpret_cast<int64_t*>(value1_ptr + offset_vec[2])[0], val1);
  *reinterpret_cast<int64_t*>(value1_ptr + offset_vec[3]) =
      std::max(reinterpret_cast<int64_t*>(value1_ptr + offset_vec[3])[0], val1);

  // Row1:
  int8_t* key2_ptr = default_allocator->allocate(key_len);
  *reinterpret_cast<bool*>(key2_ptr) = key_null;
  *reinterpret_cast<UInt128*>(key2_ptr + offset_vec[0]) = key2;
  // Use get api and return value address
  int8_t* value2_ptr = agg_ht.get(key2_ptr);

  // Check init value
  CHECK_EQ(reinterpret_cast<int64_t*>(value2_ptr)[0], 0);
  CHECK_EQ(reinterpret_cast<int32_t*>(value2_ptr + offset_vec[1])[0], 0);
  CHECK_EQ(reinterpret_cast<int64_t*>(value2_ptr + offset_vec[2])[0], min_init_val);
  CHECK_EQ(reinterpret_cast<int64_t*>(value2_ptr + offset_vec[3])[0], max_init_val);

  // Some agg operations and update the value, like SUM, COUNT, MIN, MAX
  *reinterpret_cast<int64_t*>(value2_ptr) += val2;
  *reinterpret_cast<int32_t*>(value2_ptr + offset_vec[1]) += 1;
  *reinterpret_cast<int64_t*>(value2_ptr + offset_vec[2]) =
      std::min(reinterpret_cast<int64_t*>(value2_ptr + offset_vec[2])[0], val2);
  *reinterpret_cast<int64_t*>(value2_ptr + offset_vec[3]) =
      std::max(reinterpret_cast<int64_t*>(value2_ptr + offset_vec[3])[0], val2);

  // Row2:
  int8_t* key3_ptr = default_allocator->allocate(key_len);
  *reinterpret_cast<bool*>(key3_ptr) = key_null;
  *reinterpret_cast<UInt128*>(key3_ptr + offset_vec[0]) = key3;
  // Use get api and return value address
  int8_t* value3_ptr = agg_ht.get(key3_ptr);

  // Some agg operations and update the value, like SUM, COUNT, MIN, MAX
  *reinterpret_cast<int64_t*>(value3_ptr) += val3;
  *reinterpret_cast<int32_t*>(value3_ptr + offset_vec[1]) += 1;
  *reinterpret_cast<int64_t*>(value3_ptr + offset_vec[2]) =
      std::min(reinterpret_cast<int64_t*>(value3_ptr + offset_vec[2])[0], val3);
  *reinterpret_cast<int64_t*>(value3_ptr + offset_vec[3]) =
      std::max(reinterpret_cast<int64_t*>(value3_ptr + offset_vec[3])[0], val3);

  // Final check
  // Check key = 1
  int8_t* key1_check_ptr = default_allocator->allocate(key_len);
  *reinterpret_cast<bool*>(key1_check_ptr) = key_null;
  *reinterpret_cast<UInt128*>(key1_check_ptr + offset_vec[0]) = key1;
  // Use get api and return value address
  int8_t* value1_check_ptr = agg_ht.get(key1_check_ptr);

  // Check agg result value
  CHECK_EQ(reinterpret_cast<int64_t*>(value1_check_ptr)[0], 40);
  CHECK_EQ(reinterpret_cast<int32_t*>(value1_check_ptr + offset_vec[1])[0], 2);
  CHECK_EQ(reinterpret_cast<int64_t*>(value1_check_ptr + offset_vec[2])[0], 10);
  CHECK_EQ(reinterpret_cast<int64_t*>(value1_check_ptr + offset_vec[3])[0], 30);

  // Check key = 2
  int8_t* key2_check_ptr = default_allocator->allocate(key_len);
  *reinterpret_cast<bool*>(key2_check_ptr) = key_null;
  *reinterpret_cast<UInt128*>(key2_check_ptr + offset_vec[0]) = key2;
  // Use get api and return value address
  int8_t* value2_check_ptr = agg_ht.get(key2_check_ptr);

  // Check agg result value
  CHECK_EQ(reinterpret_cast<int64_t*>(value2_check_ptr)[0], 20);
  CHECK_EQ(reinterpret_cast<int32_t*>(value2_check_ptr + offset_vec[1])[0], 1);
  CHECK_EQ(reinterpret_cast<int64_t*>(value2_check_ptr + offset_vec[2])[0], 20);
  CHECK_EQ(reinterpret_cast<int64_t*>(value2_check_ptr + offset_vec[3])[0], 20);
}

TEST_F(CiderNewAggHashTableTest, aggKeys256Test) {
  // SQL:
  // SELECT SUM(int64), COUNT(int64), MIN(int64), MAX(int64) FROM table GROUP BY
  // int256. The example below has 3 rows of data. Row number   key    value
  //     0         1       10
  //     1         2       20
  //     2         1       30

  // key of HT: int256
  std::vector<SQLTypes> keys;
  keys.push_back(SQLTypes::kINT256);

  // 1byte is_null(bool) + 1byte padding + 32bytes int256
  uint8_t key_len = 34;
  bool key_null = false;

  UInt256 key1 = UInt256(1);
  UInt256 key2 = UInt256(2);
  UInt256 key3 = UInt256(1);

  int64_t val1 = 10;
  int64_t val2 = 20;
  int64_t val3 = 30;

  // `offset_vec[0]` is key offset and `offset_vec[1]` to `offset_vec[3]` are values'
  std::vector<int8_t> offset_vec{2, 8, 12, 20};

  // value of HT: SUM(int64)-int64 + COUNT(int64)-int32 + MIN(int64)-int64 +
  // MAX(int64)-int64
  uint32_t init_value_len = 28;
  int8_t* init_value_ptr = default_allocator->allocate(init_value_len);
  int64_t sum_init_val = 0;
  int32_t cnt_init_val = 0;
  int64_t min_init_val = std::numeric_limits<int64_t>::max();
  int64_t max_init_val = std::numeric_limits<int64_t>::min();
  *reinterpret_cast<int64_t*>(init_value_ptr) = sum_init_val;
  *reinterpret_cast<int32_t*>(init_value_ptr + offset_vec[1]) = cnt_init_val;
  *reinterpret_cast<int64_t*>(init_value_ptr + offset_vec[2]) = min_init_val;
  *reinterpret_cast<int64_t*>(init_value_ptr + offset_vec[3]) = max_init_val;

  AggregationHashTable agg_ht(keys, init_value_ptr, init_value_len);

  // Row0:
  // Generate a key = 1
  int8_t* key1_ptr = default_allocator->allocate(key_len);
  *reinterpret_cast<bool*>(key1_ptr) = key_null;
  *reinterpret_cast<UInt256*>(key1_ptr + offset_vec[0]) = key1;
  // Use get api and return value address
  int8_t* value1_ptr = agg_ht.get(key1_ptr);

  // Check init value
  CHECK_EQ(reinterpret_cast<int64_t*>(value1_ptr)[0], 0);
  CHECK_EQ(reinterpret_cast<int32_t*>(value1_ptr + offset_vec[1])[0], 0);
  CHECK_EQ(reinterpret_cast<int64_t*>(value1_ptr + offset_vec[2])[0], min_init_val);
  CHECK_EQ(reinterpret_cast<int64_t*>(value1_ptr + offset_vec[3])[0], max_init_val);

  // Some agg operations and update the value, like SUM, COUNT, MIN, MAX
  *reinterpret_cast<int64_t*>(value1_ptr) += val1;
  *reinterpret_cast<int32_t*>(value1_ptr + offset_vec[1]) += 1;
  *reinterpret_cast<int64_t*>(value1_ptr + offset_vec[2]) =
      std::min(reinterpret_cast<int64_t*>(value1_ptr + offset_vec[2])[0], val1);
  *reinterpret_cast<int64_t*>(value1_ptr + offset_vec[3]) =
      std::max(reinterpret_cast<int64_t*>(value1_ptr + offset_vec[3])[0], val1);

  // Row1:
  int8_t* key2_ptr = default_allocator->allocate(key_len);
  *reinterpret_cast<bool*>(key2_ptr) = key_null;
  *reinterpret_cast<UInt256*>(key2_ptr + offset_vec[0]) = key2;
  // Use get api and return value address
  int8_t* value2_ptr = agg_ht.get(key2_ptr);

  // Check init value
  CHECK_EQ(reinterpret_cast<int64_t*>(value2_ptr)[0], 0);
  CHECK_EQ(reinterpret_cast<int32_t*>(value2_ptr + offset_vec[1])[0], 0);
  CHECK_EQ(reinterpret_cast<int64_t*>(value2_ptr + offset_vec[2])[0], min_init_val);
  CHECK_EQ(reinterpret_cast<int64_t*>(value2_ptr + offset_vec[3])[0], max_init_val);

  // Some agg operations and update the value, like SUM, COUNT, MIN, MAX
  *reinterpret_cast<int64_t*>(value2_ptr) += val2;
  *reinterpret_cast<int32_t*>(value2_ptr + offset_vec[1]) += 1;
  *reinterpret_cast<int64_t*>(value2_ptr + offset_vec[2]) =
      std::min(reinterpret_cast<int64_t*>(value2_ptr + offset_vec[2])[0], val2);
  *reinterpret_cast<int64_t*>(value2_ptr + offset_vec[3]) =
      std::max(reinterpret_cast<int64_t*>(value2_ptr + offset_vec[3])[0], val2);

  // Row2:
  int8_t* key3_ptr = default_allocator->allocate(key_len);
  *reinterpret_cast<bool*>(key3_ptr) = key_null;
  *reinterpret_cast<UInt256*>(key3_ptr + offset_vec[0]) = key3;
  // Use get api and return value address
  int8_t* value3_ptr = agg_ht.get(key3_ptr);

  // Some agg operations and update the value, like SUM, COUNT, MIN, MAX
  *reinterpret_cast<int64_t*>(value3_ptr) += val3;
  *reinterpret_cast<int32_t*>(value3_ptr + offset_vec[1]) += 1;
  *reinterpret_cast<int64_t*>(value3_ptr + offset_vec[2]) =
      std::min(reinterpret_cast<int64_t*>(value3_ptr + offset_vec[2])[0], val3);
  *reinterpret_cast<int64_t*>(value3_ptr + offset_vec[3]) =
      std::max(reinterpret_cast<int64_t*>(value3_ptr + offset_vec[3])[0], val3);

  // Final check
  // Check key = 1
  int8_t* key1_check_ptr = default_allocator->allocate(key_len);
  *reinterpret_cast<bool*>(key1_check_ptr) = key_null;
  *reinterpret_cast<UInt256*>(key1_check_ptr + offset_vec[0]) = key1;
  // Use get api and return value address
  int8_t* value1_check_ptr = agg_ht.get(key1_check_ptr);

  // Check agg result value
  CHECK_EQ(reinterpret_cast<int64_t*>(value1_check_ptr)[0], 40);
  CHECK_EQ(reinterpret_cast<int32_t*>(value1_check_ptr + offset_vec[1])[0], 2);
  CHECK_EQ(reinterpret_cast<int64_t*>(value1_check_ptr + offset_vec[2])[0], 10);
  CHECK_EQ(reinterpret_cast<int64_t*>(value1_check_ptr + offset_vec[3])[0], 30);

  // Check key = 2
  int8_t* key2_check_ptr = default_allocator->allocate(key_len);
  *reinterpret_cast<bool*>(key2_check_ptr) = key_null;
  *reinterpret_cast<UInt256*>(key2_check_ptr + offset_vec[0]) = key2;
  // Use get api and return value address
  int8_t* value2_check_ptr = agg_ht.get(key2_check_ptr);

  // Check agg result value
  CHECK_EQ(reinterpret_cast<int64_t*>(value2_check_ptr)[0], 20);
  CHECK_EQ(reinterpret_cast<int32_t*>(value2_check_ptr + offset_vec[1])[0], 1);
  CHECK_EQ(reinterpret_cast<int64_t*>(value2_check_ptr + offset_vec[2])[0], 20);
  CHECK_EQ(reinterpret_cast<int64_t*>(value2_check_ptr + offset_vec[3])[0], 20);
}

TEST_F(CiderNewAggHashTableTest, aggFloatTest) {
  // SQL:
  // SELECT SUM(int32), COUNT(int32), MIN(int32), MAX(int32) FROM table GROUP BY float.
=======
TEST_F(CiderNewAggHashTableTest, aggFloatTest) {
  // SQL:
  // SELECT SUM(float), COUNT(float), MIN(float), MAX(float) FROM table GROUP BY float.
>>>>>>> 6f7e07e5
  // The example below has 3 rows of data.
  // Row number   key    value
  //     0         1.1       10
  //     1         2,2       20
  //     2         1.1       30

  // key of HT: float
  std::vector<SQLTypes> keys;
  keys.push_back(SQLTypes::kFLOAT);

  // 1byte is_null(bool) + 1byte padding + 4bytes float
  uint8_t key_len = 6;
  bool key_null = false;

  float key1 = 1.1;
  float key2 = 2.2;
  float key3 = 1.1;

  int32_t val1 = 10;
  int32_t val2 = 20;
  int32_t val3 = 30;

  // `offset_vec[0]` is key offset and `offset_vec[1]` to `offset_vec[3]` are values'
  std::vector<int8_t> offset_vec{2, 8, 12, 16};

<<<<<<< HEAD
  // value of HT: SUM(int32)-int64_t + COUNT(int32)-int32 + MIN(int32)-int32 +
  // MAX(int32)-int32
=======
  // value of HT: SUM(float)-double + COUNT(float)-int32 + MIN(float)-float +
  // MAX(float)-float
>>>>>>> 6f7e07e5
  uint32_t init_value_len = 20;
  int8_t* init_value_ptr = default_allocator->allocate(init_value_len);
  int64_t sum_init_val = 0;
  int32_t cnt_init_val = 0;
  int32_t min_init_val = std::numeric_limits<int32_t>::max();
  int32_t max_init_val = std::numeric_limits<int32_t>::min();
  *reinterpret_cast<int64_t*>(init_value_ptr) = sum_init_val;
  *reinterpret_cast<int32_t*>(init_value_ptr + offset_vec[1]) = cnt_init_val;
  *reinterpret_cast<int32_t*>(init_value_ptr + offset_vec[2]) = min_init_val;
  *reinterpret_cast<int32_t*>(init_value_ptr + offset_vec[3]) = max_init_val;

  AggregationHashTable agg_ht(keys, init_value_ptr, init_value_len);

  // Row0:
  // Generate a key = 1
  int8_t* key1_ptr = default_allocator->allocate(key_len);
  *reinterpret_cast<bool*>(key1_ptr) = key_null;
  *reinterpret_cast<float*>(key1_ptr + offset_vec[0]) = key1;
  // Use get api and return value address
  int8_t* value1_ptr = agg_ht.get(key1_ptr);

  // Check init value
  CHECK_EQ(reinterpret_cast<int64_t*>(value1_ptr)[0], 0);
  CHECK_EQ(reinterpret_cast<int32_t*>(value1_ptr + offset_vec[1])[0], 0);
  CHECK_EQ(reinterpret_cast<int32_t*>(value1_ptr + offset_vec[2])[0], min_init_val);
  CHECK_EQ(reinterpret_cast<int32_t*>(value1_ptr + offset_vec[3])[0], max_init_val);

  // Some agg operations and update the value, like SUM, COUNT, MIN, MAX
  *reinterpret_cast<int64_t*>(value1_ptr) += val1;
  *reinterpret_cast<int32_t*>(value1_ptr + offset_vec[1]) += 1;
  *reinterpret_cast<int32_t*>(value1_ptr + offset_vec[2]) =
      std::min(reinterpret_cast<int32_t*>(value1_ptr + offset_vec[2])[0], val1);
  *reinterpret_cast<int32_t*>(value1_ptr + offset_vec[3]) =
      std::max(reinterpret_cast<int32_t*>(value1_ptr + 16)[0], val1);

  // Row1:
  int8_t* key2_ptr = default_allocator->allocate(key_len);
  *reinterpret_cast<bool*>(key2_ptr) = key_null;
  *reinterpret_cast<float*>(key2_ptr + offset_vec[0]) = key2;
  // Use get api and return value address
  int8_t* value2_ptr = agg_ht.get(key2_ptr);

  // Check init value
  CHECK_EQ(reinterpret_cast<int64_t*>(value2_ptr)[0], 0);
  CHECK_EQ(reinterpret_cast<int32_t*>(value2_ptr + offset_vec[1])[0], 0);
  CHECK_EQ(reinterpret_cast<int32_t*>(value2_ptr + offset_vec[2])[0], min_init_val);
  CHECK_EQ(reinterpret_cast<int32_t*>(value2_ptr + offset_vec[3])[0], max_init_val);

  // Some agg operations and update the value, like SUM, COUNT, MIN, MAX
  *reinterpret_cast<int64_t*>(value2_ptr) += val2;
  *reinterpret_cast<int32_t*>(value2_ptr + offset_vec[1]) += 1;
  *reinterpret_cast<int32_t*>(value2_ptr + offset_vec[2]) =
      std::min(reinterpret_cast<int32_t*>(value2_ptr + offset_vec[2])[0], val2);
  *reinterpret_cast<int32_t*>(value2_ptr + offset_vec[3]) =
      std::max(reinterpret_cast<int32_t*>(value2_ptr + offset_vec[3])[0], val2);

  // Row2:
  int8_t* key3_ptr = default_allocator->allocate(key_len);
  *reinterpret_cast<bool*>(key3_ptr) = key_null;
  *reinterpret_cast<float*>(key3_ptr + offset_vec[0]) = key3;
  // Use get api and return value address
  int8_t* value3_ptr = agg_ht.get(key3_ptr);

  // Some agg operations and update the value, like SUM, COUNT, MIN, MAX
  *reinterpret_cast<int64_t*>(value3_ptr) += val3;
  *reinterpret_cast<int32_t*>(value3_ptr + offset_vec[1]) += 1;
  *reinterpret_cast<int32_t*>(value3_ptr + offset_vec[2]) =
      std::min(reinterpret_cast<int32_t*>(value3_ptr + offset_vec[2])[0], val3);
  *reinterpret_cast<int32_t*>(value3_ptr + offset_vec[3]) =
      std::max(reinterpret_cast<int32_t*>(value3_ptr + offset_vec[3])[0], val3);

  // Final check
  // Check key = 1
  int8_t* key1_check_ptr = default_allocator->allocate(key_len);
  *reinterpret_cast<bool*>(key1_check_ptr) = key_null;
  *reinterpret_cast<float*>(key1_check_ptr + offset_vec[0]) = key1;
  // Use get api and return value address
  int8_t* value1_check_ptr = agg_ht.get(key1_check_ptr);

  // Check agg result value
  CHECK_EQ(reinterpret_cast<int64_t*>(value1_check_ptr)[0], 40);
  CHECK_EQ(reinterpret_cast<int32_t*>(value1_check_ptr + offset_vec[1])[0], 2);
  CHECK_EQ(reinterpret_cast<int32_t*>(value1_check_ptr + offset_vec[2])[0], 10);
  CHECK_EQ(reinterpret_cast<int32_t*>(value1_check_ptr + offset_vec[3])[0], 30);

  // Check key = 2
  int8_t* key2_check_ptr = default_allocator->allocate(key_len);
  *reinterpret_cast<bool*>(key2_check_ptr) = key_null;
  *reinterpret_cast<float*>(key2_check_ptr + offset_vec[0]) = key2;
  // Use get api and return value address
  int8_t* value2_check_ptr = agg_ht.get(key2_check_ptr);

  // Check agg result value
  CHECK_EQ(reinterpret_cast<int64_t*>(value2_check_ptr)[0], 20);
  CHECK_EQ(reinterpret_cast<int32_t*>(value2_check_ptr + offset_vec[1])[0], 1);
  CHECK_EQ(reinterpret_cast<int32_t*>(value2_check_ptr + offset_vec[2])[0], 20);
  CHECK_EQ(reinterpret_cast<int32_t*>(value2_check_ptr + offset_vec[3])[0], 20);
}

TEST_F(CiderNewAggHashTableTest, aggDoubleTest) {
  // SQL:
<<<<<<< HEAD
  // SELECT SUM(int64), COUNT(int64), MIN(int64), MAX(int64) FROM table GROUP BY
=======
  // SELECT SUM(double), COUNT(double), MIN(double), MAX(double) FROM table GROUP BY
>>>>>>> 6f7e07e5
  // double. The example below has 3 rows of data.
  // Row number   key    value
  //     0         1.1       10
  //     1         2.2       20
  //     2         1.1       30

  // key of HT: int64
  std::vector<SQLTypes> keys;
  keys.push_back(SQLTypes::kDOUBLE);

  // 1byte is_null(bool) + 1byte padding + 8bytes double
  uint8_t key_len = 10;
  bool key_null = false;

  double key1 = 1;
  double key2 = 2;
  double key3 = 1;

  int64_t val1 = 10;
  int64_t val2 = 20;
  int64_t val3 = 30;

  // `offset_vec[0]` is key offset and `offset_vec[1]` to `offset_vec[3]` are values'
  std::vector<int8_t> offset_vec{2, 8, 12, 20};

<<<<<<< HEAD
  // value of HT: SUM(int64)-int64 + COUNT(int64)-int32 + MIN(int64)-int64 +
  // MAX(int64)-int64
=======
  // value of HT: SUM(double)-double + COUNT(double)-int32 + MIN(double)-double +
  // MAX(double)-double
>>>>>>> 6f7e07e5
  uint32_t init_value_len = 28;
  int8_t* init_value_ptr = default_allocator->allocate(init_value_len);
  int64_t sum_init_val = 0;
  int32_t cnt_init_val = 0;
  int64_t min_init_val = std::numeric_limits<int64_t>::max();
  int64_t max_init_val = std::numeric_limits<int64_t>::min();
  *reinterpret_cast<int64_t*>(init_value_ptr) = sum_init_val;
  *reinterpret_cast<int32_t*>(init_value_ptr + offset_vec[1]) = cnt_init_val;
  *reinterpret_cast<int64_t*>(init_value_ptr + offset_vec[2]) = min_init_val;
  *reinterpret_cast<int64_t*>(init_value_ptr + offset_vec[3]) = max_init_val;

  AggregationHashTable agg_ht(keys, init_value_ptr, init_value_len);

  // Row0:
  // Generate a key = 1
  int8_t* key1_ptr = default_allocator->allocate(key_len);
  *reinterpret_cast<bool*>(key1_ptr) = key_null;
  *reinterpret_cast<double*>(key1_ptr + offset_vec[0]) = key1;
  // Use get api and return value address
  int8_t* value1_ptr = agg_ht.get(key1_ptr);

  // Check init value
  CHECK_EQ(reinterpret_cast<int64_t*>(value1_ptr)[0], 0);
  CHECK_EQ(reinterpret_cast<int32_t*>(value1_ptr + offset_vec[1])[0], 0);
  CHECK_EQ(reinterpret_cast<int64_t*>(value1_ptr + offset_vec[2])[0], min_init_val);
  CHECK_EQ(reinterpret_cast<int64_t*>(value1_ptr + offset_vec[3])[0], max_init_val);

  // Some agg operations and update the value, like SUM, COUNT, MIN, MAX
  *reinterpret_cast<int64_t*>(value1_ptr) += val1;
  *reinterpret_cast<int32_t*>(value1_ptr + offset_vec[1]) += 1;
  *reinterpret_cast<int64_t*>(value1_ptr + offset_vec[2]) =
      std::min(reinterpret_cast<int64_t*>(value1_ptr + offset_vec[2])[0], val1);
  *reinterpret_cast<int64_t*>(value1_ptr + offset_vec[3]) =
      std::max(reinterpret_cast<int64_t*>(value1_ptr + offset_vec[3])[0], val1);

  // Row1:
  int8_t* key2_ptr = default_allocator->allocate(key_len);
  *reinterpret_cast<bool*>(key2_ptr) = key_null;
  *reinterpret_cast<double*>(key2_ptr + offset_vec[0]) = key2;
  // Use get api and return value address
  int8_t* value2_ptr = agg_ht.get(key2_ptr);

  // Check init value
  CHECK_EQ(reinterpret_cast<int64_t*>(value2_ptr)[0], 0);
  CHECK_EQ(reinterpret_cast<int32_t*>(value2_ptr + offset_vec[1])[0], 0);
  CHECK_EQ(reinterpret_cast<int64_t*>(value2_ptr + offset_vec[2])[0], min_init_val);
  CHECK_EQ(reinterpret_cast<int64_t*>(value2_ptr + offset_vec[3])[0], max_init_val);

  // Some agg operations and update the value, like SUM, COUNT, MIN, MAX
  *reinterpret_cast<int64_t*>(value2_ptr) += val2;
  *reinterpret_cast<int32_t*>(value2_ptr + offset_vec[1]) += 1;
  *reinterpret_cast<int64_t*>(value2_ptr + offset_vec[2]) =
      std::min(reinterpret_cast<int64_t*>(value2_ptr + offset_vec[2])[0], val2);
  *reinterpret_cast<int64_t*>(value2_ptr + offset_vec[3]) =
      std::max(reinterpret_cast<int64_t*>(value2_ptr + offset_vec[3])[0], val2);

  // Row2:
  int8_t* key3_ptr = default_allocator->allocate(key_len);
  *reinterpret_cast<bool*>(key3_ptr) = key_null;
  *reinterpret_cast<double*>(key3_ptr + offset_vec[0]) = key3;
  // Use get api and return value address
  int8_t* value3_ptr = agg_ht.get(key3_ptr);

  // Some agg operations and update the value, like SUM, COUNT, MIN, MAX
  *reinterpret_cast<int64_t*>(value3_ptr) += val3;
  *reinterpret_cast<int32_t*>(value3_ptr + offset_vec[1]) += 1;
  *reinterpret_cast<int64_t*>(value3_ptr + offset_vec[2]) =
      std::min(reinterpret_cast<int64_t*>(value3_ptr + offset_vec[2])[0], val3);
  *reinterpret_cast<int64_t*>(value3_ptr + offset_vec[3]) =
      std::max(reinterpret_cast<int64_t*>(value3_ptr + offset_vec[3])[0], val3);

  // Final check
  // Check key = 1
  int8_t* key1_check_ptr = default_allocator->allocate(key_len);
  *reinterpret_cast<bool*>(key1_check_ptr) = key_null;
  *reinterpret_cast<double*>(key1_check_ptr + offset_vec[0]) = key1;
  // Use get api and return value address
  int8_t* value1_check_ptr = agg_ht.get(key1_check_ptr);

  // Check agg result value
  CHECK_EQ(reinterpret_cast<int64_t*>(value1_check_ptr)[0], 40);
  CHECK_EQ(reinterpret_cast<int32_t*>(value1_check_ptr + offset_vec[1])[0], 2);
  CHECK_EQ(reinterpret_cast<int64_t*>(value1_check_ptr + offset_vec[2])[0], 10);
  CHECK_EQ(reinterpret_cast<int64_t*>(value1_check_ptr + offset_vec[3])[0], 30);

  // Check key = 2
  int8_t* key2_check_ptr = default_allocator->allocate(key_len);
  *reinterpret_cast<bool*>(key2_check_ptr) = key_null;
  *reinterpret_cast<double*>(key2_check_ptr + offset_vec[0]) = key2;
  // Use get api and return value address
  int8_t* value2_check_ptr = agg_ht.get(key2_check_ptr);

  // Check agg result value
  CHECK_EQ(reinterpret_cast<int64_t*>(value2_check_ptr)[0], 20);
  CHECK_EQ(reinterpret_cast<int32_t*>(value2_check_ptr + offset_vec[1])[0], 1);
  CHECK_EQ(reinterpret_cast<int64_t*>(value2_check_ptr + offset_vec[2])[0], 20);
  CHECK_EQ(reinterpret_cast<int64_t*>(value2_check_ptr + offset_vec[3])[0], 20);
}

int main(int argc, char** argv) {
  testing::InitGoogleTest(&argc, argv);
  gflags::ParseCommandLineFlags(&argc, &argv, true);
  return RUN_ALL_TESTS();
}<|MERGE_RESOLUTION|>--- conflicted
+++ resolved
@@ -549,7 +549,6 @@
   CHECK_EQ(reinterpret_cast<int64_t*>(value2_check_ptr + offset_vec[3])[0], 20);
 }
 
-<<<<<<< HEAD
 TEST_F(CiderNewAggHashTableTest, aggKeys128Test) {
   // SQL:
   // SELECT SUM(int64), COUNT(int64), MIN(int64), MAX(int64) FROM table GROUP BY
@@ -809,11 +808,7 @@
 TEST_F(CiderNewAggHashTableTest, aggFloatTest) {
   // SQL:
   // SELECT SUM(int32), COUNT(int32), MIN(int32), MAX(int32) FROM table GROUP BY float.
-=======
-TEST_F(CiderNewAggHashTableTest, aggFloatTest) {
-  // SQL:
-  // SELECT SUM(float), COUNT(float), MIN(float), MAX(float) FROM table GROUP BY float.
->>>>>>> 6f7e07e5
+
   // The example below has 3 rows of data.
   // Row number   key    value
   //     0         1.1       10
@@ -839,13 +834,8 @@
   // `offset_vec[0]` is key offset and `offset_vec[1]` to `offset_vec[3]` are values'
   std::vector<int8_t> offset_vec{2, 8, 12, 16};
 
-<<<<<<< HEAD
   // value of HT: SUM(int32)-int64_t + COUNT(int32)-int32 + MIN(int32)-int32 +
   // MAX(int32)-int32
-=======
-  // value of HT: SUM(float)-double + COUNT(float)-int32 + MIN(float)-float +
-  // MAX(float)-float
->>>>>>> 6f7e07e5
   uint32_t init_value_len = 20;
   int8_t* init_value_ptr = default_allocator->allocate(init_value_len);
   int64_t sum_init_val = 0;
@@ -947,11 +937,7 @@
 
 TEST_F(CiderNewAggHashTableTest, aggDoubleTest) {
   // SQL:
-<<<<<<< HEAD
   // SELECT SUM(int64), COUNT(int64), MIN(int64), MAX(int64) FROM table GROUP BY
-=======
-  // SELECT SUM(double), COUNT(double), MIN(double), MAX(double) FROM table GROUP BY
->>>>>>> 6f7e07e5
   // double. The example below has 3 rows of data.
   // Row number   key    value
   //     0         1.1       10
@@ -977,13 +963,8 @@
   // `offset_vec[0]` is key offset and `offset_vec[1]` to `offset_vec[3]` are values'
   std::vector<int8_t> offset_vec{2, 8, 12, 20};
 
-<<<<<<< HEAD
   // value of HT: SUM(int64)-int64 + COUNT(int64)-int32 + MIN(int64)-int64 +
   // MAX(int64)-int64
-=======
-  // value of HT: SUM(double)-double + COUNT(double)-int32 + MIN(double)-double +
-  // MAX(double)-double
->>>>>>> 6f7e07e5
   uint32_t init_value_len = 28;
   int8_t* init_value_ptr = default_allocator->allocate(init_value_len);
   int64_t sum_init_val = 0;
