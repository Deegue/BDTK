--- conflicted
+++ resolved
@@ -124,15 +124,11 @@
                           int64_t** group_by_output_buffer,
                           const int64_t* join_hash_tables_ptr);
   void resetAggVal();
-<<<<<<< HEAD
-  CiderBatch setSchemaAndUpdateAggResIfNeed(std::unique_ptr<CiderBatch> output_batch);
-=======
 
   std::unique_ptr<CiderBatch> prepareOneBatchOutput(int64_t len);
 
-  CiderBatch setSchemaAndUpdateCountDistinctResIfNeed(
+  CiderBatch setSchemaAndUpdateAggResIfNeed(
       std::unique_ptr<CiderBatch> output_batch);
->>>>>>> a1259981
   std::shared_ptr<CiderCompilationResult> ciderCompilationResult_;
   CiderCompilationOption ciderCompilationOption_;
   CiderExecutionOption ciderExecutionOption_;
